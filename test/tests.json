[
  {
    "name": "Youtube",
    "url":  "http://www.youtube.com/watch?v=BaW_jenozKc",
    "file":  "BaW_jenozKc.mp4",
    "info_dict": {
      "title": "youtube-dl test video \"'/\\ä↭𝕐",
      "uploader": "Philipp Hagemeister",
      "uploader_id": "phihag",
      "upload_date": "20121002",
      "description": "test chars:  \"'/\\ä↭𝕐\n\nThis is a test video for youtube-dl.\n\nFor more information, contact phihag@phihag.de ."
    }
  },
  {
    "name": "Dailymotion",
    "md5":  "392c4b85a60a90dc4792da41ce3144eb",
    "url":  "http://www.dailymotion.com/video/x33vw9_tutoriel-de-youtubeur-dl-des-video_tech",
    "file":  "x33vw9.mp4"
  },
  {
    "name": "Metacafe",
    "add_ie": ["Youtube"],
    "url":  "http://metacafe.com/watch/yt-_aUehQsCQtM/the_electric_company_short_i_pbs_kids_go/",
    "file":  "_aUehQsCQtM.flv"
  },
  {
    "name": "BlipTV",
    "md5":  "b2d849efcf7ee18917e4b4d9ff37cafe",
    "url":  "http://blip.tv/cbr/cbr-exclusive-gotham-city-imposters-bats-vs-jokerz-short-3-5796352",
    "file":  "5779306.m4v"
  },
  {
    "name": "XVideos",
    "md5":  "1d0c835822f0a71a7bf011855db929d0",
    "url":  "http://www.xvideos.com/video939581/funny_porns_by_s_-1",
    "file":  "939581.flv"
  },
  {
    "name": "YouPorn",
    "md5": "c37ddbaaa39058c76a7e86c6813423c1",
    "url": "http://www.youporn.com/watch/505835/sex-ed-is-it-safe-to-masturbate-daily/",
    "file": "505835.mp4"
  },
  {
    "name": "Pornotube",
    "md5": "374dd6dcedd24234453b295209aa69b6",
    "url": "http://pornotube.com/c/173/m/1689755/Marilyn-Monroe-Bathing",
    "file": "1689755.flv"
  },
  {
    "name": "YouJizz",
    "md5": "07e15fa469ba384c7693fd246905547c",
    "url": "http://www.youjizz.com/videos/zeichentrick-1-2189178.html",
    "file": "2189178.flv"
  },
  {
    "name": "Vimeo",
    "md5":  "8879b6cc097e987f02484baf890129e5",
    "url":  "http://vimeo.com/56015672",
    "file": "56015672.mp4",
    "info_dict": {
      "title": "youtube-dl test video - ★ \" ' 幸 / \\ ä ↭ 𝕐",
      "uploader": "Filippo Valsorda",
      "uploader_id": "user7108434",
      "upload_date": "20121220",
      "description": "This is a test case for youtube-dl.\nFor more information, see github.com/rg3/youtube-dl\nTest chars: ★ \" ' 幸 / \\ ä ↭ 𝕐"
    }
  },
  {
    "name": "Soundcloud",
    "md5":  "ebef0a451b909710ed1d7787dddbf0d7",
    "url":  "http://soundcloud.com/ethmusic/lostin-powers-she-so-heavy",
    "file":  "62986583.mp3"
  },
  {
    "name": "StanfordOpenClassroom",
    "md5":  "544a9468546059d4e80d76265b0443b8",
    "url":  "http://openclassroom.stanford.edu/MainFolder/VideoPage.php?course=PracticalUnix&video=intro-environment&speed=100",
    "file":  "PracticalUnix_intro-environment.mp4",
    "skip": "Currently offline"
  },
  {
    "name": "XNXX",
    "md5":  "0831677e2b4761795f68d417e0b7b445",
    "url":  "http://video.xnxx.com/video1135332/lida_naked_funny_actress_5_",
    "file":  "1135332.flv"
  },
  {
    "name": "Youku",
    "url": "http://v.youku.com/v_show/id_XNDgyMDQ2NTQw.html",
    "file": "XNDgyMDQ2NTQw_part00.flv",
    "md5": "ffe3f2e435663dc2d1eea34faeff5b5b",
    "params": { "test": false }
  },
  {
    "name": "NBA",
    "url": "http://www.nba.com/video/games/nets/2012/12/04/0021200253-okc-bkn-recap.nba/index.html",
    "file": "0021200253-okc-bkn-recap.nba.mp4",
    "md5": "c0edcfc37607344e2ff8f13c378c88a4"
  },
  {
    "name": "JustinTV",
    "url": "http://www.twitch.tv/thegamedevhub/b/296128360",
    "file": "296128360.flv",
    "md5": "ecaa8a790c22a40770901460af191c9a"
  },
  {
    "name": "MyVideo",
    "url": "http://www.myvideo.de/watch/8229274/bowling_fail_or_win",
    "file": "8229274.flv",
    "md5": "2d2753e8130479ba2cb7e0a37002053e"
  },
  {
    "name": "Escapist",
    "url": "http://www.escapistmagazine.com/videos/view/the-escapist-presents/6618-Breaking-Down-Baldurs-Gate",
    "file": "6618-Breaking-Down-Baldurs-Gate.flv",
    "md5": "c6793dbda81388f4264c1ba18684a74d",
    "skip": "Fails with timeout on Travis"
  },
  {
    "name": "GooglePlus",
    "url": "https://plus.google.com/u/0/108897254135232129896/posts/ZButuJc6CtH",
    "file": "ZButuJc6CtH.flv"
  },
  {
    "name": "FunnyOrDie",
    "url": "http://www.funnyordie.com/videos/0732f586d7/heart-shaped-box-literal-video-version",
    "file": "0732f586d7.mp4",
    "md5": "f647e9e90064b53b6e046e75d0241fbd"
  },
  {
    "name": "Steam",
    "url": "http://store.steampowered.com/video/105600/",
    "playlist": [
      {
        "file": "81300.flv",
        "md5": "f870007cee7065d7c76b88f0a45ecc07",
        "info_dict": {
            "title": "Terraria 1.1 Trailer"
        }
      },
      {
        "file": "80859.flv",
        "md5": "61aaf31a5c5c3041afb58fb83cbb5751",
        "info_dict": {
          "title": "Terraria Trailer"
        }
      }
    ]
  },
  {
    "name": "Ustream",
    "url": "http://www.ustream.tv/recorded/20274954",
    "file": "20274954.flv",
    "md5": "088f151799e8f572f84eb62f17d73e5c",
    "info_dict": {
        "title": "Young Americans for Liberty February 7, 2012 2:28 AM"
    }
  },
  {
    "name": "InfoQ",
    "url": "http://www.infoq.com/presentations/A-Few-of-My-Favorite-Python-Things",
    "file": "12-jan-pythonthings.mp4",
    "info_dict": {
      "title": "A Few of My Favorite [Python] Things"
    },
    "params": {
      "skip_download": true
    }
  },
  {
    "name": "ComedyCentral",
    "url": "http://www.thedailyshow.com/watch/thu-december-13-2012/kristen-stewart",
    "file": "422212.mp4",
    "md5": "4e2f5cb088a83cd8cdb7756132f9739d",
    "info_dict": {
        "title": "thedailyshow-kristen-stewart part 1"
    }
  },
  {
    "name": "RBMARadio",
    "url": "http://www.rbmaradio.com/shows/ford-lopatin-live-at-primavera-sound-2011",
    "file": "ford-lopatin-live-at-primavera-sound-2011.mp3",
    "md5": "6bc6f9bcb18994b4c983bc3bf4384d95",
    "info_dict": {
        "title": "Live at Primavera Sound 2011",
        "description": "Joel Ford and Daniel \u2019Oneohtrix Point Never\u2019 Lopatin fly their midified pop extravaganza to Spain. Live at Primavera Sound 2011.",
        "uploader": "Ford & Lopatin",
        "uploader_id": "ford-lopatin",
        "location": "Spain"
    }
  },
  {
    "name": "Facebook",
    "url": "https://www.facebook.com/photo.php?v=120708114770723",
    "file": "120708114770723.mp4",
    "md5": "48975a41ccc4b7a581abd68651c1a5a8",
    "info_dict": {
      "title": "PEOPLE ARE AWESOME 2013",
      "duration": 279
    }
  },
  {
    "name": "EightTracks",
    "url": "http://8tracks.com/ytdl/youtube-dl-test-tracks-a",
    "playlist": [
      {
        "file": "11885610.m4a",
        "md5": "96ce57f24389fc8734ce47f4c1abcc55",
        "info_dict": {
          "title": "youtue-dl project<>\"' - youtube-dl test track 1 \"'/\\\u00e4\u21ad",
          "uploader_id": "ytdl"
        }
      },
      {
        "file": "11885608.m4a",
        "md5": "4ab26f05c1f7291ea460a3920be8021f",
        "info_dict": {
          "title": "youtube-dl project - youtube-dl test track 2 \"'/\\\u00e4\u21ad",
          "uploader_id": "ytdl"

        }
      },
      {
        "file": "11885679.m4a",
        "md5": "d30b5b5f74217410f4689605c35d1fd7",
        "info_dict": {
          "title": "youtube-dl project as well - youtube-dl test track 3 \"'/\\\u00e4\u21ad"
        }
      },
      {
        "file": "11885680.m4a",
        "md5": "4eb0a669317cd725f6bbd336a29f923a",
        "info_dict": {
          "title": "youtube-dl project as well - youtube-dl test track 4 \"'/\\\u00e4\u21ad"
        }
      },
      {
        "file": "11885682.m4a",
        "md5": "1893e872e263a2705558d1d319ad19e8",
        "info_dict": {
          "title": "PH - youtube-dl test track 5 \"'/\\\u00e4\u21ad"
        }
      },
      {
        "file": "11885683.m4a",
        "md5": "b673c46f47a216ab1741ae8836af5899",
        "info_dict": {
          "title": "PH - youtube-dl test track 6 \"'/\\\u00e4\u21ad"
        }
      },
      {
        "file": "11885684.m4a",
        "md5": "1d74534e95df54986da7f5abf7d842b7",
        "info_dict": {
          "title": "phihag - youtube-dl test track 7 \"'/\\\u00e4\u21ad"
        }
      },
      {
        "file": "11885685.m4a",
        "md5": "f081f47af8f6ae782ed131d38b9cd1c0",
        "info_dict": {
          "title": "phihag - youtube-dl test track 8 \"'/\\\u00e4\u21ad"
        }
      }
    ]
  },
  {
    "name": "Keek",
    "url": "http://www.keek.com/ytdl/keeks/NODfbab",
    "file": "NODfbab.mp4",
    "md5": "9b0636f8c0f7614afa4ea5e4c6e57e83",
    "info_dict": {
      "title": "test chars: \"'/\\ä<>This is a test video for youtube-dl.For more information, contact phihag@phihag.de ."
    }

  },
  {
    "name": "TED",
    "url": "http://www.ted.com/talks/dan_dennett_on_our_consciousness.html",
    "file": "102.mp4",
    "md5": "7bc087e71d16f18f9b8ab9fa62a8a031",
    "info_dict": {
        "title": "Dan Dennett: The illusion of consciousness",
        "thumbnail": "http://images.ted.com/images/ted/488_389x292.jpg"
    }
  },
  {
    "name": "MySpass",
    "url": "http://www.myspass.de/myspass/shows/tvshows/absolute-mehrheit/Absolute-Mehrheit-vom-17022013-Die-Highlights-Teil-2--/11741/",
    "file": "11741.mp4",
    "md5": "0b49f4844a068f8b33f4b7c88405862b",
    "info_dict": {
        "title": "Absolute Mehrheit vom 17.02.2013 - Die Highlights, Teil 2"
    }
  },
  {
<<<<<<< HEAD
    "name": "Generic",
    "url": "http://www.hodiho.fr/2013/02/regis-plante-sa-jeep.html",
    "file": "13601338388002.mp4",
    "md5": "85b90ccc9d73b4acd9138d3af4c27f89"
  },
  {
    "name": "Spiegel",
    "url": "http://www.spiegel.de/video/vulkan-tungurahua-in-ecuador-ist-wieder-aktiv-video-1259285.html",
    "file": "1259285.mp4",
    "md5": "2c2754212136f35fb4b19767d242f66e",
    "info_dict": {
        "title": "Vulkanausbruch in Ecuador: Der \"Feuerschlund\" ist wieder aktiv"
    }
  },
  {
    "name": "LiveLeak",
    "md5":  "0813c2430bea7a46bf13acf3406992f4",
    "url":  "http://www.liveleak.com/view?i=757_1364311680",
    "file":  "757_1364311680.mp4",
    "info_dict": {
        "title": "Most unlucky car accident",
        "description": "extremely bad day for this guy..!",
        "uploader": "ljfriel2"
=======
    "name": "WorldStarHipHop",
    "url": "http://www.worldstarhiphop.com/videos/video.php?v=wshh6a7q1ny0G34ZwuIO",
    "file": "wshh6a7q1ny0G34ZwuIO.mp4",
    "md5": "9d04de741161603bf7071bbf4e883186",
    "info_dict": {
        "title": "Video: KO Of The Week: MMA Fighter Gets Knocked Out By Swift Head Kick! "
>>>>>>> 44e93951
    }
  }
]<|MERGE_RESOLUTION|>--- conflicted
+++ resolved
@@ -295,7 +295,6 @@
     }
   },
   {
-<<<<<<< HEAD
     "name": "Generic",
     "url": "http://www.hodiho.fr/2013/02/regis-plante-sa-jeep.html",
     "file": "13601338388002.mp4",
@@ -319,14 +318,15 @@
         "title": "Most unlucky car accident",
         "description": "extremely bad day for this guy..!",
         "uploader": "ljfriel2"
-=======
+    }
+  },
+  {
     "name": "WorldStarHipHop",
     "url": "http://www.worldstarhiphop.com/videos/video.php?v=wshh6a7q1ny0G34ZwuIO",
     "file": "wshh6a7q1ny0G34ZwuIO.mp4",
     "md5": "9d04de741161603bf7071bbf4e883186",
     "info_dict": {
         "title": "Video: KO Of The Week: MMA Fighter Gets Knocked Out By Swift Head Kick! "
->>>>>>> 44e93951
     }
   }
 ]