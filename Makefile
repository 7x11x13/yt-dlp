--- conflicted
+++ resolved
@@ -133,13 +133,6 @@
 		--exclude 'docs/_build' \
 		-- \
 		bin devscripts test yt_dlp docs \
-<<<<<<< HEAD
-		ChangeLog AUTHORS LICENSE README.md README.txt \
+		ChangeLog AUTHORS LICENSE README.md supportedsites.md README.txt \
 		Makefile MANIFEST.in yt-dlp.1 completions \
-		setup.py setup.cfg yt-dlp
-=======
-		ChangeLog AUTHORS LICENSE README.md supportedsites.md README.txt \
-		Makefile MANIFEST.in yt-dlp.1 yt-dlp.bash-completion \
-		yt-dlp.zsh yt-dlp.fish setup.py setup.cfg \
-		yt-dlp
->>>>>>> b9650873
+		setup.py setup.cfg yt-dlp